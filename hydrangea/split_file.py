--- conflicted
+++ resolved
@@ -791,13 +791,9 @@
     'subhalo index' data set in snapshot catalogues. Depending on
     circumstances, other approaches may be faster.
     """
-<<<<<<< HEAD
-    subfind_ids = SplitFile(subfind_file, 'IDs')
-    subfind_cat = SplitFile(subfind_file, 'Subhalo')
-=======
     subfind_ids = SplitFile(subfind_file, 'IDs', sim_type='Eagle')
     subfind_cat = SplitFile(subfind_file, 'Subhalo', sim_type='Eagle')
->>>>>>> e85e4ec2
+
     index_in_ids = hx.find_id_indices(ids, subfind_ids.ParticleID)[0]
     subhalo_index = ht.ind_to_block(index_in_ids, subfind_cat.SubOffset,
                                     subfind_cat.SubLength)
